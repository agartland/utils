import pandas as pd
import numpy as np
import matplotlib.pyplot as plt
import matplotlib.patheffects
import matplotlib.transforms as mtrans
from matplotlib import transforms
import skbio
import io
import warnings

import parasail

from svg_logo import svg_logo as SVGMotif

try:
    from muscle import *
except ImportError:
    print('Importing seqlogo without alignment support from MUSCLE.')

__all__ = ['computeMotif',
           'plotMotif',
           'reduceGaps']

_shapely_colors = 'Amino Acids,Color Name,RGB Values,Hexadecimal\nD|E,bright red,"[230,10,10]",E60A0A\nC|M,yellow,"[230,230,0]",E6E600\nK|R,blue,"[20,90,255]",145AFF\nS|T,orange,"[250,150,0]",FA9600\nF|Y,mid blue,"[50,50,170]",3232AA\nN|Q,cyan,"[0,220,220]",00DCDC\nG,light grey,"[235,235,235]",EBEBEB\nL|V|I,green,"[15,130,15]",0F820F\nA,dark grey,"[200,200,200]",C8C8C8\nW,pink,"[180,90,180]",B45AB4\nH,pale blue,"[130,130,210]",8282D2\nP,flesh,"[220,150,130]",DC9682'

__all__ = ['computeMotif', 'computePALMotif', 'plotMotif', 'reduceGaps', 'SVGMotif']

class Scale(matplotlib.patheffects.RendererBase):
    def __init__(self, sx=1., sy=1.):
        self._sx = sx
        self._sy = sy

    def draw_path(self, renderer, gc, tpath, affine, rgbFace):
        affine = affine.identity().scale(self._sx, self._sy) + affine
        renderer.draw_path(gc, tpath, affine, rgbFace)

def parseColor(aa, colorsDf):
    """Used to parse the colors from shapely_aa_colors.tsv"""
    ind = colorsDf['Amino Acids'].map(lambda aminoacids: aa in aminoacids)
    if ind.sum() == 0:
        return [0, 0, 0]
        # return 'black'
    else:
        # return colorsDf['Color Name'].loc[ind].tolist()[0]
        tmp = colorsDf['RGB Values'].loc[ind].tolist()[0]
        tmp = tmp.replace('[', '').replace(']', '').split(',')
        arr = [float(a)/255. for a in tmp]
        return arr

def computeMotif(seqs, weights=None, alignFirst=True, gapReduce=None):
    """Compute heights for a sequence logo

    Parameters
    ----------
    seqs : list or pd.Series
        Alignment of AA sequences
    weights : np.array
        Weights for each sequence

    Returns
    -------
    motif : pd.DataFrame
        Heights for each symbol (index, rows) for each column.
        Heights reflect the fraction of total entropy contributed
        by that AA within each column of the alignment."""

    alphabet = sorted([aa for aa in skbio.sequence.Protein.alphabet if not aa in '*.'])

    if weights is None:
        weights = np.ones(len(seqs))
    
    if alignFirst:
        align = muscle_align(seqs)
    else:
        if not isinstance(seqs, pd.Series):
            align = pd.Series(seqs)
        else:
            align = seqs
    if not gapReduce is None:
        align = reduceGaps(align, thresh=gapReduce)

    L = len(align.iloc[0])
    nAA = len(alphabet)
    
    freq = np.zeros((nAA, L,))
    for coli in range(L):
        for si,s in enumerate(align):
            freq[alphabet.index(s[coli]), coli] += weights[si]
    freq = freq / freq.sum(axis=0, keepdims=True)
    
    with warnings.catch_warnings():
        warnings.simplefilter('ignore')
        totEntropy = np.log2(nAA) - np.nansum(-freq * np.log2(freq), axis=0, keepdims=True)
    heights = freq * totEntropy

    return pd.DataFrame(heights, columns=list(range(L)), index=alphabet)

def _extend_bbox(bbox, ext):
    if ext.x0 < bbox[0, 0]:
        bbox[0, 0] = ext.x0
    if ext.y0 < bbox[0, 1]:
        bbox[0, 1] = ext.y0
    if ext.x1 > bbox[1, 0]:
        bbox[1, 0] = ext.x1
    if ext.y1 < bbox[1, 1]:
        bbox[1, 1] = ext.y1
    return bbox

def plotMotif(x, y, motif, axh=None, fontsize=16, aa_colors='black', highlightAAs=None, highlightColor='red'):
    """Sequence logo of the motif at data coordinates x,y using matplotlib.

    Note: logo will be distorted by zooming after it is plotted

    Inspiration:
    https://github.com/saketkc/motif-logos-matplotlib/blob/master/Motif%20Logos%20using%20matplotlib.ipynb

    Parameters
    ----------
    x,y : float
        Position for the bottom-left corner of the logo in the axes data coordinates
    motif : pd.DataFrame
        Matrix of scores for each AA symbol (index, rows) and each
        column in an alignment (columns). Values will be used to scale
        each symbol linearly.
    axh : matplotlib axes handle
        Will use plt.gca() if None
    fontsize : float
        Pointsize of font passed to axh.text
    aa_colors : str
        Either 'shapely' or a color to use for all symbols.
    highlightAAs : list of lists
        Lists AAs in each position that should be plotted in highlight color.
    highlightColor : string or RGB
        Valid color for highlighted AAs

    Returns
    -------
    letters : list of lists of tuples (Text, height)
        List of lists of the Text objects in the order they are plotted
        (lower left to upper right). Useful for putting annotations relative
        to specific objects in the motif.
    bbox : [[x0, y0], [x1, y1]]
        Full extent of the logo in screen coodinates.
    bbox_data : [[x0, y0], [x1, y1]]
        Full extent of the logo in data coodinates."""

    if highlightAAs is None:
        highlightAAs = ['' for i in range(motif.shape[1])]
    if aa_colors == 'shapely':
        colorsDf = pd.read_csv(io.StringIO(_shapely_colors), delimiter=',')
        aa_colors = {aa:parseColor(aa, colorsDf=colorsDf) for aa in motif.index}
    else:
        """All AAs have the same color, specified by aa_colors"""
        aa_colors = {aa:aa_colors for aa in motif.index}

    if axh is None:
        axh = plt.gca()
  
    trans_offset = transforms.offset_copy(axh.transData, 
                                      fig=axh.figure, 
                                      x=0, y=0, 
                                      units='dots')
    bottom_offset = trans_offset
    neg_trans_offset = trans_offset
    first_pos = None
    last_neg = None
    bbox = np.array([[x, y], [x, y]])
    mxy = y 
    mny = y
    letters = [[] for i in range(motif.shape[1])]
    for xi in range(motif.shape[1]):
        scores = motif.iloc[:, xi]
        pos_scores = scores[scores > 0].sort_values()
        neg_scores = (-scores[scores < 0]).sort_values()
        yshift = 0
        neg_trans_offset = trans_offset
        for yi, (aa, score) in enumerate(pos_scores.items()):
            if aa in highlightAAs[xi]:
                color = highlightColor
            else:
                color = aa_colors[aa]
            txt = axh.text(x, 
                          y, 
                          aa, 
                          transform=trans_offset,
                          fontsize=fontsize, 
                          color=color,
                          ha='left',
                          family='monospace')
            txt.set_path_effects([Scale(1.5, score)])
            axh.figure.canvas.draw()
            window_ext = txt.get_window_extent(txt._renderer)
            
            #bbox_data = axh.transData.inverted().transform(np.array([[window_ext.x0, window_ext.y0], [window_ext.x1, window_ext.y1]]))
            #bbox_data = window_ext.inverse_transformed(axh.transData)
            #plt.plot(bbox_data.corners()[:, 0], bbox_data.corners()[:, 1], '-k')

            bbox = _extend_bbox(bbox, window_ext)
            letters[xi].append((txt, window_ext.height * score))
            if first_pos is None:
                first_pos = window_ext

            if yshift == 0:
                bottom_offset = transforms.offset_copy(txt._transform, 
                                                      fig=axh.figure,
                                                      x=window_ext.width * 1.5,
                                                      units='dots')

            yshift += window_ext.height * score
            
            # print(xi, aa, window_ext.x0, window_ext.y0, '%1.1f' % score, '%1.0f' % window_ext.height, '%1.0f' % window_ext.width, '%1.1f' % yshift)
            trans_offset = transforms.offset_copy(txt._transform, 
                                                  fig=axh.figure,
                                                  y=window_ext.height * score,
                                                  units='dots')
        trans_offset = bottom_offset
        if yshift > mxy:
            mxy = yshift

    trans_offset = transforms.offset_copy(axh.transData, 
                                          fig=axh.figure, 
                                          x=0, y=0, 
                                          units='dots')    
    for xi in range(motif.shape[1]):
        scores = motif.iloc[:, xi]
        pos_scores = scores[scores > 0].sort_values()
        neg_scores = (-scores[scores < 0]).sort_values()
        yshift = 0
        for yi, (aa, score) in enumerate(neg_scores.items()):
            if aa in highlightAAs[xi]:
                color = highlightColor
            else:
                color = aa_colors[aa]
            txt = axh.text(x, 
                          y, 
                          aa, 
                          transform=trans_offset,
                          fontsize=fontsize, 
                          color='r',
                          ha='left',
                          va='top',
                          family='monospace')
            txt.set_path_effects([Scale(1.5, -score)])
            axh.figure.canvas.draw()
            window_ext = txt.get_window_extent(txt._renderer)
            bbox = _extend_bbox(bbox, window_ext)
            letters[xi].append((txt, window_ext.height * score))
            last_neg = window_ext

            if yshift == 0:
                bottom_offset = transforms.offset_copy(txt._transform, 
                                                      fig=axh.figure,
                                                      x=window_ext.width * 1.5,
                                                      units='dots')
            yshift -= window_ext.height * score
            
            # print(xi, aa, '%1.1f' % score, '%1.0f' % window_ext.height, '%1.0f' % window_ext.width, '%1.1f' % yshift)
            trans_offset = transforms.offset_copy(txt._transform, 
                                                      fig=axh.figure,
                                                      y=-window_ext.height * score,
                                                      units='dots')
        trans_offset = bottom_offset
        if yshift < mny:
            mny = yshift
        

    if last_neg is None:
        last_neg = first_pos
    plt.show()
    
    #bbox = np.array([[first_pos.x0, last_neg.y0], [window_ext.x1, window_ext.y0 + window_ext.height * score]])
    bbox_data = axh.transData.inverted().transform(bbox)
    return letters, bbox, bbox_data

def reduceGaps(align, thresh=0.7):
    """Identifies columns with thresh fraction of gaps,
    removes the sequences that have AAs there and
    removes the column from the alignment"""

    removePos = []
    for pos in range(len(align.iloc[0])):
        if np.mean(align.map(lambda seq: seq[pos] == '-')) > thresh:
            removePos.append(pos)
    for pos in removePos:
        align = align.loc[align.map(lambda seq: seq[pos] == '-')]

<<<<<<< HEAD
    return align.map(lambda seq: ''.join([aa for pos, aa in enumerate(seq) if not pos in removePos]))
=======
    return align.map(lambda seq: ''.join([aa for pos, aa in enumerate(seq) if not pos in removePos]))


def pairwise_alignment_frequencies(centroid, seqs, gopen=3, gextend=3, matrix=parasail.blosum62):
    alphabet = sorted([aa for aa in skbio.sequence.Protein.alphabet if not aa in '*.'])
    centroid_query = parasail.profile_create_stats_sat(centroid, matrix=matrix)
    
    seq_algn = np.zeros((len(centroid), len(alphabet)))
    for s in seqs:
        # a = parasail.nw_trace(centroid, s, open=3, extend=3, matrix=parasail.blosum62)
        a = parasail.nw_trace_scan_profile_sat(centroid_query, s, open=gopen, extend=gextend)
        
        pos = 0
        for ref_aa, q_aa in zip(a.traceback.ref, a.traceback.query):
            if not q_aa == '-':
                seq_algn[pos, alphabet.index(ref_aa)] = seq_algn[pos, alphabet.index(ref_aa)] + 1
                pos += 1
    return pd.DataFrame(seq_algn, index=list(centroid), columns=alphabet)

def computePALMotif(centroid, seqs, refs, gopen=3, gextend=3, matrix=parasail.blosum62):
    """Compute pairwise alignments between the centroid and all sequences in seqs and refs. The motif
    will have the same length as the centroid with log-OR scores indicating how likely it was to see the AA
    in the seqs vs. the refs.

    Parameters
    ----------
    centroid : str
        Amino-acid sequence that is also among the seqs
    seqs : list
        List of AA sequences that are all similar to each other and the centroid
    refs : list
        List of all other sequences in the experiment as a reference.
    gopen : int
        Gap open penalty for parasail
    gextend : int
        Gap extend penalty for parasail
    matrix : substitution matrix
        Matrix from parasail for the alignment

    Returns
    -------
    A : pd.DataFrame [AA alphabet x position]
        A matrix of log-OR scores that can be used directly with the plotPALLogo function"""

    seq_algn = pairwise_alignment_frequencies(centroid, seqs, gopen=gopen, gextend=gextend, matrix=matrix)
    ref_algn = pairwise_alignment_frequencies(centroid, refs, gopen=gopen, gextend=gextend, matrix=matrix)

    """
    p_i is reference
    q_i is observed

    A = q * np.log2(q / p) - c(N)

    """

    p = (ref_algn.values + 1) / (ref_algn.values + 1).sum(axis=1, keepdims=True)
    q = seq_algn.values / seq_algn.values.sum(axis=1, keepdims=True)
    with warnings.catch_warnings():
        warnings.simplefilter('ignore')
        A = q * np.log2(q / p)
    A[np.isnan(A)] = 0
    A = pd.DataFrame(A, index=ref_algn.index, columns=ref_algn.columns)
    return A.T
>>>>>>> 4b0478d3
<|MERGE_RESOLUTION|>--- conflicted
+++ resolved
@@ -283,12 +283,7 @@
             removePos.append(pos)
     for pos in removePos:
         align = align.loc[align.map(lambda seq: seq[pos] == '-')]
-
-<<<<<<< HEAD
     return align.map(lambda seq: ''.join([aa for pos, aa in enumerate(seq) if not pos in removePos]))
-=======
-    return align.map(lambda seq: ''.join([aa for pos, aa in enumerate(seq) if not pos in removePos]))
-
 
 def pairwise_alignment_frequencies(centroid, seqs, gopen=3, gextend=3, matrix=parasail.blosum62):
     alphabet = sorted([aa for aa in skbio.sequence.Protein.alphabet if not aa in '*.'])
@@ -349,5 +344,4 @@
         A = q * np.log2(q / p)
     A[np.isnan(A)] = 0
     A = pd.DataFrame(A, index=ref_algn.index, columns=ref_algn.columns)
-    return A.T
->>>>>>> 4b0478d3
+    return A.T