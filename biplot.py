import itertools
import pandas as pd
import numpy as np
import matplotlib.pyplot as plt
import matplotlib as mpl
from matplotlib.patches import Ellipse
from sklearn.decomposition import KernelPCA, PCA
from sklearn.discriminant_analysis import LinearDiscriminantAnalysis
from kernel_regression import kernel2dist, dist2kernel

import seaborn as sns
sns.set(style='darkgrid', palette='muted', font_scale=1.5)

__all__ = ['corrSmatFunc',
            'corrTSmatFunc',
            'screeplot',
            'biplot',
            'kernel2dist',
            'dist2kernel']

def corrTSmatFunc(df, *args, **kwargs):
    """Correlation similarity function performed on the transpose
    of the input pd.DataFrame. Useful for clustering features
    and reducing instance space.

    Parameters
    ----------
    df : pd.DataFrame (n_instances, n_features)

    *args and **kwargs passed to corrSmatFunc()

    Returns
    -------
    smatDf : pd.DataFrame (n_features, n_features)"""

    return corrSmatFunc(df.T, *args, **kwargs)

def corrSmatFunc(df, metric='pearson-signed', simFunc=None, minN=None):
    """Compute a pairwise correlation matrix and return as a similarity matrix.

    Parameters
    ----------
    df : pd.DataFrame (n_instances, n_features)

    metric : str
        Method for correlation similarity: pearson or spearman, optionally "signed" (e.g. pearson-signed)
        A "signed" similarity means that anti-correlated instances will have low similarity.
    simFunc : function
        Optionally supply an arbitrary distance function.
        Function takes two instances and returns their distance.
    minN : int
        Minimum number of non-NA values in order for correlation to be non-NA.

    Returns
    -------
    smatDf : pd.DataFrame (n_instances, n_instances)"""

    if minN is None:
        minN = df.shape[0]

    if simFunc is None:
        if metric in ['spearman', 'pearson']:
            """Anti-correlations are also considered as high similarity and will cluster together"""
            smat = df.corr(method=metric, min_periods=minN).values**2
            smat[np.isnan(smat)] = 0
        elif metric in ['spearman-signed', 'pearson-signed']:
            """Anti-correlations are considered as dissimilar and will NOT cluster together"""
            smat = df.corr(method=metric.replace('-signed', ''), min_periods=minN).values
            smat = (smat**2 * np.sign(smat) + 1)/2
            smat[np.isnan(smat)] = 0
        else:
            raise NameError('metric name not recognized')
    else:
        ncols = df.shape[1]
        smat = np.zeros((ncols, ncols))
        for i in range(ncols):
            for j in range(ncols):
                """Assume distance is symetric"""
                if i <= j:
                    tmpdf = df.iloc[:, [i, j]]
                    tmpdf = tmpdf.dropna()
                    if tmpdf.shape[0] >= minN:
                        d = simFunc(df.iloc[:, i], df.iloc[:, j])
                    else:
                        d = np.nan
                    smat[i, j] = d
                    smat[j, i] = d
    return pd.DataFrame(smat, columns=df.columns, index=df.columns)

def _dimReduce(df, method='pca', n_components=2, labels=None, standardize=False, smatFunc=None, ldaShrinkage='auto'):
    if method == 'kpca':
        """By using KernelPCA for dimensionality reduction we don't need to impute missing values"""
        if smatFunc is None:
            smatFunc = corrTSmatFunc
        pca = KernelPCA(kernel='precomputed', n_components=n_components)
        smat = smatFunc(df).values
        xy = pca.fit_transform(smat)
        pca.components_ = pca.alphas_
        pca.explained_variance_ratio_ = pca.lambdas_ / pca.lambdas_.sum()
        return xy, pca
    elif method == 'pca':
        if standardize:
            normed = df.apply(lambda vec: (vec - vec.mean())/vec.std(), axis=0)
        else:
            normed = df.apply(lambda vec: vec - vec.mean(), axis=0)
        pca = PCA(n_components=n_components)
        xy = pca.fit_transform(normed)
        return xy, pca
    elif method == 'lda':
        if labels is None:
            raise ValueError('labels needed to perform LDA')
        if standardize:
            normed = df.apply(lambda vec: (vec - vec.mean())/vec.std(), axis=0)
        else:
            normed = df.apply(lambda vec: vec - vec.mean(), axis=0)
        
        if df.shape[1] > df.shape[0]:
            """Pre-PCA step"""
            ppca = PCA(n_components=int(df.shape[0]/1.5))
            normed = ppca.fit_transform(df)

        lda = LinearDiscriminantAnalysis(solver='eigen', shrinkage=ldaShrinkage, n_components=n_components)
        lda.fit(normed, labels.values)
        lda.explained_variance_ratio_ = np.abs(lda.explained_variance_ratio_) / np.abs(lda.explained_variance_ratio_).sum()
        xy = lda.transform(normed)
        return xy, lda
    elif method == 'pls':
        if labels is None:
            raise ValueError('labels needed to perform PLS')
        if standardize:
            normed = df.apply(lambda vec: (vec - vec.mean())/vec.std(), axis=0)
        else:
            normed = df.apply(lambda vec: vec - vec.mean(), axis=0)
        
        pls = PLSRegression(n_components=n_components)
        pls.fit(normed, labels)
        
        pls.explained_variance_ratio_ = np.zeros(n_components)
        xy = pls.x_scores_
        return xy, pls

def screeplot(df, method='pca', n_components=10, standardize=False, smatFunc=None):
    """Create stacked bar plot of compents and the fraction contributed by each feature"""
    n_components = int(np.min([n_components, df.columns.shape[0]]))
    xy, pca = _dimReduce(df, method, n_components, standardize, smatFunc)
    
    figh = plt.gcf()
    figh.clf()
    axh1 = figh.add_subplot(2, 1, 1)
    axh1.bar(left=list(range(n_components)),
             height=pca.explained_variance_ratio_[:n_components],
             align='center')
    plt.ylabel('Fraction of\nvariance explained')
    plt.xticks(())

    axh2 = figh.add_subplot(2, 1, 2)
    for compi in range(n_components):
        bottom = 0
        for dimi, col in zip(list(range(df.shape[1])), itertools.cycle(mpl.cm.Set3.colors)):
            height = pca.components_[compi, dimi]**2 / (pca.components_[compi,:]**2).sum()
            if height > 0.01:
                axh2.bar(left=compi, bottom=bottom, height=height, align='center', color=col)
            if height > 0.1:
                note = df.columns[dimi].replace(' ', '\n')
                note += '(+)' if pca.components_[compi, dimi] >= 0 else '(-)'
                axh2.annotate(note, xy=(compi, bottom+height/2), ha='center', va='center', size='small')
            if height > 0.01:
                bottom += height
    plt.xticks(list(range(n_components)), ['PC%d' % (i+1) for i in range(n_components)], rotation=90)
    plt.ylim([0, 1])
    plt.ylabel('Fraction of\ncomponent variance')

def biplot(df, labels=None, method='pca', plotLabels=True, plotDims=[0, 1],
           plotVars='all', label_order=None, standardize=False, smatFunc=None, varThresh=0.1,
           ldaShrinkage='auto', dropna=False, plotElipse=True, colors=None):
    """Perform dimensionality reduction on columns of df using PCA, KPCA or LDA,
    then produce a biplot in two-dimensions.
    
    Parameters
    ----------
    df : pd.DataFrame
    labels : pd.Series
        Class labels used for grouping/coloring and LDA.
    method : str
        Method for dimensionality reduction: PCA, KPCA, LDA
    plotLabels : bool
        If True, show instance labels.
    plotDims : list of len 2
        Components of the transformed space to plot as [x, y]
    plotVars : list or 'all'
        List of columns in df to project as vectors.
    standardize : bool
        If True, scale to unit variance.
    smatFunc : function
        Function to apply to df to get a pairwise similarity
        matrix to be used in KernelPCA. Return should have
        shape (df.shape[0], df.shape[0])
    varThresh : float
        Threshold for which variables are plotted as vectors.
        If a variable explains a higher fraction of variance in any dimension
        than the threshold then it is plotted.
    ldaShrinkage : str or None
        Passed to sklearn.discriminant_analysis.LinearDiscriminantAnalysis
    plotElipse : bool
        Draw elipse representing 80% CI, default True

    Returns
    -------
    None"""

    if labels is None:
        labels = pd.Series(np.zeros(df.index.shape[0]), index=df.index)

    if plotVars == 'all':
        plotVars = df.columns

    assert labels.shape[0] == df.shape[0]
    assert np.all(labels.index == df.index)

    if dropna:
        keepInd = (~df.isnull()).all(axis=1)
        df = df.loc[keepInd]
        labels = labels.loc[keepInd]
    if label_order is None:
        uLabels = np.unique(labels).tolist()
    else:
        uLabels = label_order
    n_components = max(plotDims) + 1
    xy, pca = _dimReduce(df, method=method, n_components=n_components, standardize=standardize, smatFunc=smatFunc, labels=labels, ldaShrinkage=ldaShrinkage)

    if colors is None:
        colors = mpl.cm.Set3.colors
    axh = plt.gca()
    axh.axis('on')
<<<<<<< HEAD
    # plt.gcf().set_facecolor('white')
=======
    # figh.set_facecolor('white')
>>>>>>> 75c71dd2
    annotationParams = dict(xytext=(0, 5), textcoords='offset points', size='medium')
    alpha = 0.8
    for i, obs in enumerate(df.index):
        if plotLabels:
            axh.annotate(obs, xy=(xy[i, plotDims[0]], xy[i, plotDims[1]]), **annotationParams)
    colorArray = np.zeros((1, 3))
    for labi, lab in enumerate(uLabels):
        colorArray[0, :] = colors[labi]
        ind = np.where(labels==lab)[0]
        axh.scatter(xy[ind, plotDims[0]], xy[ind, plotDims[1]], marker='o', s=50, alpha=alpha, c=colorArray, label=str(lab) + '(N = %d)' % len(ind))
        #axh.scatter(xy[ind, plotDims[0]].mean(axis=0), xy[ind, plotDims[1]].mean(axis=0), marker='o', s=300, alpha=alpha/1.5, c=col)
        Xvar = xy[ind,:][:, plotDims]
        if len(ind) > 2 and plotElipse:
            plot_point_cov(Xvar, ax=axh, color=colors[labi], alpha=0.2)
    arrowParams = dict(arrowstyle='<-',
                        connectionstyle='Arc3',
                        color='black',
                        lw=1)
    annotationParams = dict(xy=(0, 0),
                            textcoords='data',
                            color='black',
                            arrowprops=arrowParams,
                            ha='center',
                            va='center',
                            size='small')
    mxx = np.max(np.abs(xy[:, plotDims[0]]))
    mxy = np.max(np.abs(xy[:, plotDims[1]]))
    scalar = min(mxx, mxy) * 0.7
    
    if method in ['lda', 'pca']:
        """Project a unit vector for each feature, into the new space"""    
        arrowxy = pca.transform(np.diag(np.ones(df.shape[1])))
        mxarr = np.max(np.abs(arrowxy))
        """By using the squared transform the magnitude of the vector along each component
        reflects the fraction of variance explained by that feature along the component (e.g. PCA1)"""
        varfracxy = (arrowxy**2) * np.sign(arrowxy)
        for vi, v in enumerate(df.columns):
            arrowx, arrowy = arrowxy[vi,:] * scalar/mxarr
            #arrowx = varfracxy[vi,0] * mxx
            #arrowy = varfracxy[vi,1] * mxy
            if v in plotVars and np.any(np.abs(varfracxy[vi,:]) > varThresh):
                axh.annotate(v, xytext=(arrowx, arrowy), **annotationParams)

    plt.xlabel('%s%d (%1.1f%% var. exp.)' % (method.upper(), plotDims[0] + 1, pca.explained_variance_ratio_[plotDims[0]] * 100))
    plt.ylabel('%s%d (%1.1f%% var. exp.)' % (method.upper(), plotDims[1] + 1, pca.explained_variance_ratio_[plotDims[1]] * 100))

    #plt.xticks([0])
    #plt.yticks([0])
    padding = 0.05
    xl = plt.xlim()
    dx = xl[1] - xl[0]
    plt.xlim((xl[0] - dx*padding, xl[1] + dx*padding))
    yl = plt.ylim()
    dy = yl[1] - yl[0]
    plt.ylim((yl[0] - dy*padding, yl[1] + dy*padding))
    if len(uLabels) > 1:
        plt.legend(loc='upper left', bbox_to_anchor=(1, 1))

def plot_point_cov(points, nstd=2, ax=None, **kwargs):
    """
    Plots an `nstd` sigma ellipse based on the mean and covariance of a point
    "cloud" (points, an Nx2 array).

    Credit: https://github.com/joferkington/oost_paper_code/blob/master/error_ellipse.py

    Parameters
    ----------
        points : An Nx2 array of the data points.
        nstd : The radius of the ellipse in numbers of standard deviations.
            Defaults to 2 standard deviations.
        ax : The axis that the ellipse will be plotted on. Defaults to the 
            current axis.
        Additional keyword arguments are pass on to the ellipse patch.

    Returns
    -------
        A matplotlib ellipse artist
    """
    pos = points.mean(axis=0)
    cov = np.cov(points, rowvar=False)
    return plot_cov_ellipse(cov, pos, nstd, ax, **kwargs)

def plot_cov_ellipse(cov, pos, nstd=2, ax=None, **kwargs):
    """
    Plots an `nstd` sigma error ellipse based on the specified covariance
    matrix (`cov`). Additional keyword arguments are passed on to the 
    ellipse patch artist.

    Parameters
    ----------
        cov : The 2x2 covariance matrix to base the ellipse on
        pos : The location of the center of the ellipse. Expects a 2-element
            sequence of [x0, y0].
        nstd : The radius of the ellipse in numbers of standard deviations.
            Defaults to 2 standard deviations.
        ax : The axis that the ellipse will be plotted on. Defaults to the 
            current axis.
        Additional keyword arguments are pass on to the ellipse patch.

    Returns
    -------
        A matplotlib ellipse artist
    """
    def eigsorted(cov):
        vals, vecs = np.linalg.eigh(cov)
        order = vals.argsort()[::-1]
        return vals[order], vecs[:, order]

    if ax is None:
        ax = plt.gca()

    vals, vecs = eigsorted(cov)
    theta = np.degrees(np.arctan2(*vecs[:, 0][::-1]))

    # Width and height are "full" widths, not radius
    width, height = 2 * nstd * np.sqrt(vals)
    ellip = Ellipse(xy=pos, width=width, height=height, angle=theta, **kwargs)

    ax.add_artist(ellip)
    return ellip

def _test_iris():
    """Import the iris dataset from sklearn, and return as a result"""
    from sklearn import datasets

    iris = datasets.load_iris()
    index = np.arange(150)+1
    irisDf = pd.DataFrame(iris['data'], columns=iris['feature_names'], index=index)
    labels = pd.Series(iris['target_names'][iris['target']], index=index)

    xyPCA, pcaObj = _dimReduce(irisDf, method='pca')
    xyLDA, ldaObj = _dimReduce(irisDf, labels=labels, method='lda')
    xyKPCA, kpcaObj = _dimReduce(irisDf, labels=labels, method='kpca')
    return irisDf, labels

<|MERGE_RESOLUTION|>--- conflicted
+++ resolved
@@ -232,11 +232,8 @@
         colors = mpl.cm.Set3.colors
     axh = plt.gca()
     axh.axis('on')
-<<<<<<< HEAD
     # plt.gcf().set_facecolor('white')
-=======
-    # figh.set_facecolor('white')
->>>>>>> 75c71dd2
+
     annotationParams = dict(xytext=(0, 5), textcoords='offset points', size='medium')
     alpha = 0.8
     for i, obs in enumerate(df.index):
