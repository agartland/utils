import numpy as np
import matplotlib.pyplot as plt
from numpy.random import permutation, seed
import pandas as pd
import seaborn as sns

from vectools import untangle

__all__ = ['scatterdots',
           'myboxplot',
           'manyboxplots',
           'swarmbox']

def scatterdots(data, x, axh=None, width=0.8, returnx=False, rseed=820, **kwargs):
    """Dots plotted with random x-coordinates and y-coordinates from data array.

    Parameters
    ----------
    data : ndarray
    x : float
        Specifies the center of the dot cloud on the x-axis.
    axh : matplotlib figure handle
        If None then use plt.gca()
    width : float
        Specifies the range of the dots along the x-axis.
    returnx : bool
        If True, return the x-coordinates of the plotted data points.
    rseed : float
        Random seed. Defaults to a constant so that regenerated figures of
        the same data are identical.

    Returns
    -------
    Optionally returns the x-coordinates as plotted."""

    if axh is None:
        axh = plt.gca()

    np.random.seed(rseed)

    if data is None or len(data) == 0:
        if returnx:
            return None
        return
    if not isinstance(data, np.ndarray):
        data = np.array(data)

    validi = np.arange(len(data))
    if any(np.isnan(data)):
        validi = np.where(np.logical_not(np.isnan(data)))[0]
    ploty = data[validi]

    if len(ploty) == 0:
        if returnx:
            return None
        return
    w = width
    plotx = np.random.permutation(np.linspace(-w/2., w/2., len(ploty)) + x)
    axh.scatter(plotx, ploty, **kwargs)
    
    if returnx:
        outx = np.nan * np.ones(data.shape)
        outx[validi] = plotx
        return outx

def myboxplot(data, x = 1, axh=None, width=0.8, boxcolor='black',scatterwidth=0.6,dotcolor='red',returnx=False,subsetInd=None,altDotcolor='gray',violin=False,**kwargs):
    """Make a boxplot with scatterdots overlaid.

    Parameters
    ----------
    data : np.ndarray or pd.Series
    x : float
        Position of box along x-axis.
    axh : matplotlib figure handle
        If None then use plt.gca()
    width : float
        Width of the box.
    boxcolor : mpl color
    scatterwidth : float
        Width of the spread of the data points.
    dotcolor : mpl color
    subsetInd : boolean or int index
        Indicates a subset of the data that should be summarized in the boxplot.
        However, all data points will be plotted.
    altDotcolor : mpl color
        Specify the color of the data points that are not in the subset.
    returnx : bool
        Return the x-coordinates of the data points.
    violin : bool
        Specify whether the box is a violin plot.

    Returns
    -------
    outx : np.ndarray
        Optionall, an array of the x-coordinates as plotted."""

    if axh is None:
        axh = plt.gca()

    if isinstance(data, pd.Series):
        data = data.values

    if not subsetInd is None:
        if not (subsetInd.dtype == np.array([0, 1], dtype=bool).dtype):
            tmp = np.zeros(data.shape, dtype=bool)
            tmp[subsetInd] = True
            subsetInd = tmp
    else:
        subsetInd = np.ones(data.shape, dtype=bool)
    subsetInd = np.asarray(subsetInd)

    if not 's' in kwargs:
        kwargs['s'] = 20
    if not 'marker' in kwargs:
        kwargs['marker'] = 'o'
    if not 'linewidths' in kwargs:
        kwargs['linewidths'] = 0.5

    """Boxplot with dots overlaid"""
    outx = np.zeros(data.shape)
    if subsetInd.sum() > 0:
        if not boxcolor == 'none' and not boxcolor is None:
            if violin and False:
                sns.violinplot(data[subsetInd], color = boxcolor, positions = [x], alpha = 0.5)
            else:
                bp = axh.boxplot(data[subsetInd], positions = [x], widths = width, sym = '')
                for element in list(bp.keys()):
                    for b in bp[element]:
                        b.set_color(boxcolor)

        kwargs['c'] = dotcolor
        subsetx = scatterdots(data[subsetInd], x = x, axh = axh, width = scatterwidth, returnx = True, **kwargs)
        outx[subsetInd] = subsetx

    if (~subsetInd).sum() > 0:
        kwargs['c'] = altDotcolor
        subsetx = scatterdots(data[~subsetInd], x = x, axh = axh, width = scatterwidth, returnx = True, **kwargs)
        outx[~subsetInd] = subsetx

    if returnx:
        return outx

def manyboxplots(df, cols=None, axh=None, colLabels=None,annotation='N',horizontal=False,vRange=None,xRot=0, **kwargs):
    """Series of boxplots along x-axis (or flipped horizontally along y-axis [NOT IMPLEMENTED])

    WORK IN PROGRESS

    Optionally add annotation for each boxplot with:
        (1) "N"
        (2) "pctpos" (response rate, by additionally specifying responders)
            NOT YET IMPLEMENTED

    Parameters
    ----------
    df : pd.DataFrame
    cols : list
        Column names to be plotted
    axh : matplotlib figure handle
        If None then use plt.gca()
    colLabels : list
        Column labels (optional)
    annotation : str or None
        Specifies what the annotation should be: "N" or "pctpos"
    horizontal : bool
        Specifies whether boxplots should be vertical (default, False) or horizontal (True)
    kwargs : additional arguments
        Passed to myboxplot function to specify colors etc."""
    if axh is None:
        axh = plt.gca()
    if cols is None:
        cols = df.columns
    if colLabels is None:
        colLabels = cols
    elif len(colLabels)<cols:
        colLabels += cols[len(colLabels):]

    for x, c in enumerate(cols):
        myboxplot(df[c].dropna(), x = x, axh = axh, **kwargs)

    if not vRange is None:        
        plt.ylim(vRange)
    yl = plt.ylim()
    annotationKwargs = dict(xytext = (0, -10), textcoords = 'offset points', ha = 'center', va = 'top', size = 'medium')
    for x, c in enumerate(cols):
        tmp = df[c].dropna()

        if annotation == 'N':
            plt.annotate('%d' % len(tmp), xy = (x, yl[1]), **annotationKwargs)
        elif annotation == 'pctpos':
            pass
        
    plt.xlim((-1, x+1))
    plt.xticks(np.arange(x+1))
    xlabelsL = axh.set_xticklabels(colLabels, fontsize='large', rotation=xRot, fontname='Consolas')

def swarmbox(x, y, data, hue=None, palette=None, order=None, hue_order=None, connect=False, connect_on=[], legend_loc=0, legend_bbox=None):
    """Based on seaborn boxplots and swarmplots.
    Adds the option to connect dots by joining on an identifier columns"""
    if palette is None and not hue is None:
        palette = sns.color_palette('Set2',  n_colors=data[hue].unique().shape[0])
    if hue_order is None and not hue is None:
        hue_order = sorted(data[hue].unique())
    if order is None:
        order = sorted(data[x].unique())
        
    params = dict(data=data, x=x, y=y, hue=hue, palette=palette, order=order, hue_order=hue_order)
    sns.boxplot(**params, fliersize=0, linewidth=1.5)
    swarm = sns.swarmplot(**params, linewidth=0.5, edgecolor='black', dodge=True)
    if connect and not hue is None:
        for i in range(len(hue_order) - 1):
            """Loop over pairs of hues (i.e. grouped boxes)"""
            curHues = hue_order[i:i+2]
            """Pull out just the swarm collections that are needed"""
            zipper = [order] + [swarm.collections[i::len(hue_order)], swarm.collections[i+1::len(hue_order)]]
            for curx, cA, cB in zip(*zipper):
                """Loop over the x positions (i.e. outer groups)"""
                indA = (data[x] == curx) & (data[hue] == curHues[0])
                indB = (data[x] == curx) & (data[hue] == curHues[1])
                
                """Locate the data and match it up with the points plotted for each hue"""
                tmpA = data[[x, hue, y] + connect_on].loc[indA].dropna()
                tmpB = data[[x, hue, y] + connect_on].loc[indB].dropna()
                plottedA = cA.get_offsets() # shaped (n_elements x 2)
                plottedB = cB.get_offsets()
                
                """Merge the data from each hue, including the new detangled x coords,
                based on what was plotted"""
                tmpA.loc[:, '_untangi'] = untangle(tmpA[y].values, plottedA[:, 1])
                tmpB.loc[:, '_untangi'] = untangle(tmpB[y].values, plottedB[:, 1])
                tmpA.loc[:, '_newx'] = plottedA[:, 0][tmpA['_untangi'].values]
                tmpB.loc[:, '_newx'] = plottedB[:, 0][tmpB['_untangi'].values]
                """Using 'inner' drops the data points that are in one hue grouping and not the other"""
                tmp = pd.merge(tmpA, tmpB, left_on=connect_on, right_on=connect_on, suffixes=('_A', '_B'), how='inner')
                """Plot them one by one"""
                for rind, r in tmp.iterrows():
                    plt.plot(r[['_newx_A', '_newx_B']],
                             r[[y + '_A', y + '_B']],
                             '-', color='gray', linewidth=0.5)
<<<<<<< HEAD
    plt.legend([plt.Circle(1, color=c) for c in palette], hue_order, title=hue, loc='best')
=======
    if not hue is None:
        plt.legend([plt.Circle(1, color=c) for c in palette], hue_order, title=hue, loc=legend_loc, bbox_to_anchor=legend_bbox)
>>>>>>> 8cfba736
<|MERGE_RESOLUTION|>--- conflicted
+++ resolved
@@ -236,9 +236,5 @@
                     plt.plot(r[['_newx_A', '_newx_B']],
                              r[[y + '_A', y + '_B']],
                              '-', color='gray', linewidth=0.5)
-<<<<<<< HEAD
-    plt.legend([plt.Circle(1, color=c) for c in palette], hue_order, title=hue, loc='best')
-=======
     if not hue is None:
-        plt.legend([plt.Circle(1, color=c) for c in palette], hue_order, title=hue, loc=legend_loc, bbox_to_anchor=legend_bbox)
->>>>>>> 8cfba736
+        plt.legend([plt.Circle(1, color=c) for c in palette], hue_order, title=hue, loc=legend_loc, bbox_to_anchor=legend_bbox)